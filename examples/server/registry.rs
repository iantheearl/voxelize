use voxelize::{
    Block, BlockConditionalPart, BlockDynamicPattern, BlockFaces, BlockRule, BlockRuleLogic,
    BlockSimpleRule, Registry, Vec3, VoxelPacker, AABB, SIX_FACES_NX, SIX_FACES_PY, SIX_FACES_PZ,
};

const PLANT_SCALE: f32 = 0.6;

pub fn setup_registry() -> Registry {
    let mut registry = Registry::new();

    let grass_faces = BlockFaces::diagonal_faces()
        .scale_horizontal(PLANT_SCALE)
        .scale_vertical(PLANT_SCALE)
        .build();

    let biome_test_block_count = 21;
    let mut biome_test_blocks = Vec::new();

    for i in 0..biome_test_block_count {
        biome_test_blocks.push(
            Block::new(&format!("Biome Test {}", i))
                .id(2000 + i)
                .build(),
        );
    }

    registry.register_blocks(&biome_test_blocks);

    registry.register_air_active_fn(
        |_, _, _| 0,
        |voxel, space, registry| {
            let Vec3(vx, vy, vz) = voxel;
            let mut updates = vec![];

            [
                [1, 0, 0],
                [-1, 0, 0],
                [0, 1, 0],
                [0, -1, 0],
                [0, 0, 1],
                [0, 0, -1],
            ]
            .into_iter()
            .for_each(|[dx, dy, dz]| {
                let id = space.get_voxel(vx + dx, vy + dy, vz + dz);

                if id == 0 {
                    return;
                }

                let block = registry.get_block_by_id(id);

                if block.is_active {
                    updates.push((
                        Vec3(vx + dx, vy + dy, vz + dz),
                        space.get_raw_voxel(vx + dx, vy + dy, vz + dz),
                    ));
                }
            });

            let voxel_above = space.get_voxel(vx, vy + 1, vz);

            if voxel_above == 1000 || voxel_above == 400 {
                updates.push((Vec3(vx, vy + 1, vz), 0));
            }

            updates
        },
    );

    let green_stone_id = 50000;
    let green_stone_base_xz_dimension = 0.2;
    let green_stone_base_height = 0.1;
    let green_stone_base_faces = BlockFaces::six_faces()
        .scale_y(green_stone_base_height)
        .scale_x(green_stone_base_xz_dimension)
        .scale_z(green_stone_base_xz_dimension)
        .offset_x((1.0 - green_stone_base_xz_dimension) / 2.0)
        .offset_z((1.0 - green_stone_base_xz_dimension) / 2.0)
        .build();
    let green_stone_pos_100_faces = BlockFaces::six_faces()
        .scale_y(green_stone_base_height / 2.0)
        .scale_x((1.0 - green_stone_base_xz_dimension) / 2.0)
        .scale_z(green_stone_base_xz_dimension / 2.0)
        .offset_x((1.0 - green_stone_base_xz_dimension) / 2.0 + green_stone_base_xz_dimension)
        .offset_z((1.0 - green_stone_base_xz_dimension) / 2.0 + green_stone_base_xz_dimension / 4.0)
        .build();
    let green_stone_pos_001_faces = BlockFaces::six_faces()
        .scale_y(green_stone_base_height / 2.0)
        .scale_z((1.0 - green_stone_base_xz_dimension) / 2.0)
        .scale_x(green_stone_base_xz_dimension / 2.0)
        .offset_z((1.0 - green_stone_base_xz_dimension) / 2.0 + green_stone_base_xz_dimension)
        .offset_x((1.0 - green_stone_base_xz_dimension) / 2.0 + green_stone_base_xz_dimension / 4.0)
        .build();
    let green_stone_neg_100_faces = BlockFaces::six_faces()
        .scale_y(green_stone_base_height / 2.0)
        .scale_x((1.0 - green_stone_base_xz_dimension) / 2.0)
        .scale_z(green_stone_base_xz_dimension / 2.0)
        .offset_z((1.0 - green_stone_base_xz_dimension) / 2.0 + green_stone_base_xz_dimension / 4.0)
        .build();
    let green_stone_neg_001_faces = BlockFaces::six_faces()
        .scale_y(green_stone_base_height / 2.0)
        .scale_z((1.0 - green_stone_base_xz_dimension) / 2.0)
        .scale_x(green_stone_base_xz_dimension / 2.0)
        .offset_x((1.0 - green_stone_base_xz_dimension) / 2.0 + green_stone_base_xz_dimension / 4.0)
        .build();
    let green_stone_base_aabb = AABB::from_faces(&green_stone_base_faces);
    let green_stone_pos_100_aabb = AABB::from_faces(&green_stone_pos_100_faces);
    let green_stone_neg_100_aabb = AABB::from_faces(&green_stone_neg_100_faces);
    let green_stone_pos_001_aabb = AABB::from_faces(&green_stone_pos_001_faces);
    let green_stone_neg_001_aabb = AABB::from_faces(&green_stone_neg_001_faces);
    let green_stone_dynamic_pattern = BlockDynamicPattern {
        parts: vec![
            BlockConditionalPart {
                rule: BlockRule::None,
                aabbs: vec![green_stone_base_aabb],
                faces: green_stone_base_faces.to_vec(),
                is_transparent: [true, true, true, true, true, true],
            },
            BlockConditionalPart {
                rule: BlockRule::Combination {
                    logic: BlockRuleLogic::Or,
                    rules: vec![
                        BlockRule::Simple(BlockSimpleRule {
                            offset: Vec3(1, 1, 0),
                            id: Some(green_stone_id),
                            rotation: None,
                            stage: None,
                        }),
                        BlockRule::Simple(BlockSimpleRule {
                            offset: Vec3(1, 0, 0),
                            id: Some(green_stone_id),
                            rotation: None,
                            stage: None,
                        }),
                        BlockRule::Simple(BlockSimpleRule {
                            offset: Vec3(1, -1, 0),
                            id: Some(green_stone_id),
                            rotation: None,
                            stage: None,
                        }),
                    ],
                },
                aabbs: vec![green_stone_pos_100_aabb],
                faces: green_stone_pos_100_faces.to_vec(),
                is_transparent: [true, true, true, true, true, true],
            },
            BlockConditionalPart {
                rule: BlockRule::Combination {
                    logic: BlockRuleLogic::Or,
                    rules: vec![
                        BlockRule::Simple(BlockSimpleRule {
                            offset: Vec3(-1, 1, 0),
                            id: Some(green_stone_id),
                            rotation: None,
                            stage: None,
                        }),
                        BlockRule::Simple(BlockSimpleRule {
                            offset: Vec3(-1, 0, 0),
                            id: Some(green_stone_id),
                            rotation: None,
                            stage: None,
                        }),
                        BlockRule::Simple(BlockSimpleRule {
                            offset: Vec3(-1, -1, 0),
                            id: Some(green_stone_id),
                            rotation: None,
                            stage: None,
                        }),
                    ],
                },
                aabbs: vec![green_stone_neg_100_aabb],
                faces: green_stone_neg_100_faces.to_vec(),
                is_transparent: [true, true, true, true, true, true],
            },
            BlockConditionalPart {
                rule: BlockRule::Combination {
                    logic: BlockRuleLogic::Or,
                    rules: vec![
                        BlockRule::Simple(BlockSimpleRule {
                            offset: Vec3(0, 1, 1),
                            id: Some(green_stone_id),
                            rotation: None,
                            stage: None,
                        }),
                        BlockRule::Simple(BlockSimpleRule {
                            offset: Vec3(0, 0, 1),
                            id: Some(green_stone_id),
                            rotation: None,
                            stage: None,
                        }),
                        BlockRule::Simple(BlockSimpleRule {
                            offset: Vec3(0, -1, 1),
                            id: Some(green_stone_id),
                            rotation: None,
                            stage: None,
                        }),
                    ],
                },
                aabbs: vec![green_stone_pos_001_aabb],
                faces: green_stone_pos_001_faces.to_vec(),
                is_transparent: [true, true, true, true, true, true],
            },
            BlockConditionalPart {
                rule: BlockRule::Combination {
                    logic: BlockRuleLogic::Or,
                    rules: vec![
                        BlockRule::Simple(BlockSimpleRule {
                            offset: Vec3(0, 1, -1),
                            id: Some(green_stone_id),
                            rotation: None,
                            stage: None,
                        }),
                        BlockRule::Simple(BlockSimpleRule {
                            offset: Vec3(0, 0, -1),
                            id: Some(green_stone_id),
                            rotation: None,
                            stage: None,
                        }),
                        BlockRule::Simple(BlockSimpleRule {
                            offset: Vec3(0, -1, -1),
                            id: Some(green_stone_id),
                            rotation: None,
                            stage: None,
                        }),
                    ],
                },
                aabbs: vec![green_stone_neg_001_aabb],
                faces: green_stone_neg_001_faces.to_vec(),
                is_transparent: [true, true, true, true, true, true],
            },
        ],
    };
    let green_stone_block = Block::new("Green Stone")
        .id(green_stone_id)
        .dynamic_patterns(&[green_stone_dynamic_pattern])
        .is_passable(true)
        .is_transparent(true)
        .transparent_standalone(true)
        .build();

    registry.register_block(&green_stone_block);

    registry.register_blocks(&[
        Block::new("Dirt")
            .id(1)
            // .active_fn(
            //     |_, _, _| 100,
            //     |voxel, space, registry| {
            //         // TODO
            //         vec![(Vec3(voxel.0, voxel.1 + 1, voxel.2), 2)]
            //     },
            // )
            .build(),
        Block::new("Stone")
            .id(2)
            // .active_fn(
            //     |_, _, _| 0,
            //     |voxel, space, registry| {
            //         // TODO
            //         vec![(Vec3(voxel.0, voxel.1 + 1, voxel.2), 1)]
            //     },
            // )
            .build(),
        Block::new("Sand")
            .id(3)
            .faces(&BlockFaces::six_faces().build().independent_at(SIX_FACES_NX))
            .build(),
        Block::new("Grass Block").id(4).build(),
        Block::new("Snow").id(5).build(),
        Block::new("Obsidian").id(20).torch_light_level(15).build(),
        Block::new("Granite").id(21).build(),
        Block::new("Graphite").id(22).build(),
        Block::new("Andesite").id(23).green_light_level(10).build(),
        Block::new("Slate").id(24).blue_light_level(10).build(),
        Block::new("Oak Planks").id(40).build(),
        Block::new("Oak Slab Top")
            .id(41)
            .is_py_transparent(false)
            .is_ny_transparent(true)
            .is_x_transparent(true)
            .is_z_transparent(true)
            .rotatable(true)
            .faces(&BlockFaces::six_faces().scale_y(0.5).offset_y(0.5).build())
            .aabbs(&[AABB::new().scale_y(0.5).offset_y(0.5).build()])
            .build(),
        Block::new("Oak Slab Bottom")
            .id(42)
            .is_py_transparent(true)
            .is_ny_transparent(false)
            .is_x_transparent(true)
            .is_z_transparent(true)
            .faces(&BlockFaces::six_faces().scale_y(0.5).build())
            .aabbs(&[AABB::new().scale_y(0.5).build()])
            .build(),
        Block::new("Oak Log").id(43).rotatable(true).build(),
        Block::new("Oak Leaves")
            .id(44)
            .faces(
                &BlockFaces::six_faces().build().join(
                    BlockFaces::diagonal_faces()
                        .offset_x(0.1)
                        .offset_z(0.1)
                        .scale_horizontal(1.2)
                        .build(),
                ),
            )
            .is_transparent(true)
            .is_see_through(true)
            .light_reduce(true)
            .transparent_standalone(true)
            .build(),
        Block::new("Oak Pole")
            .id(45)
            .is_x_transparent(true)
            .is_y_transparent(true)
            .is_z_transparent(true)
            .rotatable(true)
            // .active_fn(
            //     |_, _, _| 100,
            //     |voxel, space, registry| {
            //         // TODO
            //         vec![(Vec3(voxel.0, voxel.1 + 1, voxel.2), 45)]
            //     },
            // )
            .faces(
                &BlockFaces::six_faces()
                    .scale_x(0.4)
                    .offset_x(0.3)
                    .scale_z(0.4)
                    .offset_z(0.3)
                    .uv_scale_x(0.4)
                    .uv_scale_z(0.4)
                    .uv_offset_x(0.3)
                    .uv_offset_z(0.3)
                    .build(),
            )
            .aabbs(&[AABB::new()
                .scale_x(0.4)
                .offset_x(0.3)
                .scale_z(0.4)
                .offset_z(0.3)
                .build()])
            .build(),
        Block::new("Birch Log").id(46).rotatable(true).build(),
        Block::new("Marble").id(60).build(),
        Block::new("Orange Concrete").id(80).build(),
        Block::new("Blue Concrete").id(81).build(),
        Block::new("Red Concrete").id(82).build(),
        Block::new("White Concrete").id(83).build(),
        Block::new("Yellow Concrete").id(84).build(),
        Block::new("Black Concrete").id(85).build(),
        Block::new("Ivory Block").id(100).build(),
        Block::new("Water")
            .id(150)
            .is_transparent(true)
            .is_see_through(true)
            .light_reduce(true)
            .is_fluid(true)
            .is_passable(true)
            .faces(&BlockFaces::six_faces().build().independent_at(SIX_FACES_PY))
            .dynamic_patterns(&[BlockDynamicPattern {
                parts: vec![
                    BlockConditionalPart {
                        rule: BlockRule::Combination {
                            logic: BlockRuleLogic::And, // Assuming you want an AND logic for demonstration
                            rules: vec![
                                BlockRule::Simple(BlockSimpleRule {
                                    offset: Vec3(0, 1, 0),
                                    id: Some(0),
                                    rotation: None,
                                    stage: None,
                                }),
                                // Add more BlockRule::Simple or BlockRule::Combination here as needed
                            ],
                        },
                        aabbs: vec![AABB::new().scale_y(0.8).build()],
                        faces: BlockFaces::six_faces()
                            .scale_y(0.8)
                            .build()
                            .independent_at(SIX_FACES_PY)
                            .to_vec(),
                        is_transparent: [true, true, true, true, true, true],
                    },
                    // You can add more BlockConditionalPart here as needed
                ],
            }])
            .aabbs(&[AABB::new().build()])
            .active_fn(
                |_, _, _| 100,
                |voxel, space, _| {
                    let Vec3(vx, vy, vz) = voxel;

                    let curr_stage = space.get_voxel_stage(vx, vy, vz);

                    let mut updates = vec![];

                    if space.get_voxel(vx, vy - 1, vz) == 0 {
                        updates.push((
                            Vec3(vx, vy - 1, vz),
                            VoxelPacker::new().with_id(150).with_stage(0).pack(),
                        ));
                    } else {
                        [[-1, 0], [1, 0], [0, -1], [0, 1]]
                            .into_iter()
                            .for_each(|[dx, dz]| {
                                if space.get_voxel(vx + dx, vy, vz + dz) == 0 && curr_stage < 2 {
                                    updates.push((
                                        Vec3(vx + dx, vy, vz + dz),
                                        VoxelPacker::new()
                                            .with_id(150)
                                            .with_stage(curr_stage + 1)
                                            .pack(),
                                    ));
                                }
                            });
                    }

                    updates
                },
            )
            .build(),
        Block::new("Glass")
            .id(160)
            .is_transparent(true)
            .is_see_through(true)
            .build(),
        Block::new("Lol")
            .id(200)
            .faces(&BlockFaces::six_faces().scale_y(0.2).offset_y(0.4).build())
            .aabbs(&[AABB::new().scale_y(0.2).offset_y(0.4).build()])
            .rotatable(true)
            .is_x_transparent(true)
            .is_z_transparent(true)
            .build(),
        Block::new("Color").id(201).build(),
        Block::new("Color2").id(202).build(),
        Block::new("ChoGe")
            .id(300)
            .faces(&BlockFaces::six_faces().scale_x(0.2).offset_x(0.4).build())
            .aabbs(&[AABB::new().scale_x(0.2).offset_x(0.4).build()])
            // .rotatable(true)
            .is_x_transparent(true)
            .is_z_transparent(true)
            .build(),
        Block::new("Mushroom")
            .id(400)
            .is_entity(true)
            .faces(
                &BlockFaces::six_faces()
                    .scale_x(0.3)
                    .offset_x(0.35)
                    .scale_z(0.3)
                    .offset_z(0.35)
                    .scale_y(0.2)
                    .prefix("bottom")
                    .concat("-")
                    .build()
                    .join(
                        BlockFaces::six_faces()
                            .scale_x(0.4)
                            .offset_x(0.3)
                            .scale_z(0.4)
                            .offset_z(0.3)
                            .scale_y(0.3)
                            .offset_y(0.2)
                            .prefix("top")
                            .concat("-")
                            .build()
<<<<<<< HEAD
                            .isolated_at(SIX_FACES_PY),
=======
                            .independent_at(SIX_FACES_PY),
>>>>>>> 5fb896a6
                    ),
            )
            .aabbs(&[
                AABB::new()
                    .scale_x(0.3)
                    .offset_x(0.35)
                    .scale_z(0.3)
                    .offset_z(0.35)
                    .scale_y(0.2)
                    .build(),
                AABB::new()
                    .scale_x(0.4)
                    .offset_x(0.3)
                    .scale_z(0.4)
                    .offset_z(0.3)
                    .scale_y(0.3)
                    .offset_y(0.2)
                    .build(),
            ])
            .is_transparent(true)
            .rotatable(true)
            .torch_light_level(5)
            .build(),
        Block::new("Biggie")
            .id(500)
            .faces(
                &BlockFaces::six_faces()
                    .scale_x(4.0)
                    .scale_y(2.0)
                    .scale_z(0.1)
                    .offset_x(-1.5)
                    .build()
                    .independent_at(SIX_FACES_PZ),
            )
            .aabbs(&[AABB::new().offset_x(0.4).scale_x(0.2).scale_z(0.1).build()])
            .rotatable(true)
            .is_transparent(true)
            .build(),
        // Plants
        Block::new("Grass")
            .id(1000)
            .aabbs(&[AABB::from_faces(&grass_faces)])
            .is_passable(true)
            .faces(&grass_faces)
            .is_transparent(true)
            .is_see_through(true)
            .transparent_standalone(true)
            .build(),
        Block::new("Test")
            .id(10000)
            .faces(
                &BlockFaces::six_faces()
                    .scale_x(0.2)
                    .offset_x(0.4)
                    .scale_z(0.2)
                    .offset_z(0.4)
                    .build(),
            )
            .aabbs(&[AABB::new()
                .scale_x(0.2)
                .offset_x(0.4)
                .scale_z(0.2)
                .offset_z(0.4)
                .build()])
            .is_transparent(true)
            .rotatable(true)
            .y_rotatable(true)
            .build(),
    ]);

    registry
}<|MERGE_RESOLUTION|>--- conflicted
+++ resolved
@@ -467,11 +467,8 @@
                             .prefix("top")
                             .concat("-")
                             .build()
-<<<<<<< HEAD
-                            .isolated_at(SIX_FACES_PY),
-=======
+                            .isolated_at(SIX_FACES_PY)
                             .independent_at(SIX_FACES_PY),
->>>>>>> 5fb896a6
                     ),
             )
             .aabbs(&[
